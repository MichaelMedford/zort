--- conflicted
+++ resolved
@@ -116,11 +116,7 @@
     if my_interesting_filter(obj):
         interesting_objects.append(obj)
        
-<<<<<<< HEAD
-from zort.objcet import save_objects
-=======
-from zort.object import save_object
->>>>>>> e7954344
+from zort.object import save_objects
 save_objects('objects.list', interesting_objects)
 ```
 
